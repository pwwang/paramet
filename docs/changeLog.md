--- conflicted
+++ resolved
@@ -1,11 +1,2 @@
-<<<<<<< HEAD
 ## 0.3.0
-=======
-## 0.2.6
-- Final version of 0.2.x
-
-## 0.2.5
-- Change API to camel_case style
->>>>>>> 6e2ae888
-
 - Remodel the package with better APIs.