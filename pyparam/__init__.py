--- conflicted
+++ resolved
@@ -1,13 +1,8 @@
 """
 Powerful parameter processing with pyparam
 """
-
-<<<<<<< HEAD
 from .defaults import POSITIONAL
 from .params import Params
 from .utils import Namespace
-=======
-__version__ = "0.2.6"
->>>>>>> 6e2ae888
 
 __version__ = "0.3.0"