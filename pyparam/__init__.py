"""
parameters module for PyPPL
"""

<<<<<<< HEAD
__version__ = "0.2.4"
=======
__version__ = "0.2.3"
>>>>>>> 66428af9

import sys
import re
import ast
import builtins
import textwrap
from os import path
from collections import OrderedDict
import colorama
from simpleconf import Config
from .help import HelpItems, HelpOptions, HelpOptionDescriptions, Helps

# the max width of the help page, not including the leading space
MAX_PAGE_WIDTH      = 100
# the max width of the option name (include the type and placeholder, but not the leading space)
MAX_OPT_WIDTH       = 36
# the min gap between optname/opttype and option description
MIN_OPTDESC_LEADING = 5
# maximum warnings to print
MAX_WARNINGS        = 10

THEMES = dict(
	default = dict(
		error   = colorama.Fore.RED,
		warning = colorama.Fore.YELLOW,
		title   = colorama.Style.BRIGHT + colorama.Fore.CYAN,  # section title
		prog    = colorama.Style.BRIGHT + colorama.Fore.GREEN, # program name
		default = colorama.Fore.MAGENTA,              # default values
		optname = colorama.Style.BRIGHT + colorama.Fore.GREEN,
		opttype = colorama.Fore.BLUE,
		optdesc = ''),

	blue = dict(
		title   = colorama.Style.BRIGHT + colorama.Fore.GREEN,
		prog    = colorama.Style.BRIGHT + colorama.Fore.BLUE,
		optname = colorama.Style.BRIGHT + colorama.Fore.BLUE,
		opttype = colorama.Style.BRIGHT),

	plain = dict(
		error   = '', warning = '', title   = '', prog    = '',
		default = '', optname = '', opttype = '')
)

OPT_ALLOWED_TYPES = ('str', 'int', 'float', 'bool', 'list', 'py', 'NoneType', 'dict')

OPT_TYPE_MAPPINGS = dict(
	a = 'auto',  auto  = 'auto',  i = 'int',   int   = 'int',  n = 'NoneType',
	f = 'float', float = 'float', b = 'bool',  bool  = 'bool', none = 'NoneType',
	s = 'str',   str   = 'str',   d = 'dict',  dict = 'dict',  box = 'dict',
	p = 'py',    py    = 'py',    python = 'py', r = 'reset',  reset = 'reset',
	l = 'list',  list  = 'list',  array  = 'list', v = 'verbose', verb = 'verbose',
	verbose = 'verbose'
)

OPT_BOOL_TRUES  = [True , 1, 'True' , 'TRUE' , 'true' , '1']

OPT_BOOL_FALSES = [False, 0, 'False', 'FALSE', 'false', '0', 'None', 'none', None]

OPT_NONES = [None, 'none', 'None']

OPT_PATTERN       = r"^([a-zA-Z@][\w,\._-]*)?(?::([\w:]+))?(?:=(.*))?$"
OPT_INT_PATTERN   = r'^[+-]?\d+$'
OPT_FLOAT_PATTERN = r'^[+-]?(?:\d*\.)?\d+(?:[Ee][+-]\d+)?$'
OPT_NONE_PATTERN  = r'^none|None$'
OPT_BOOL_PATTERN  = r'^(%s)$' % ('|'.join(set(str(x) for x in OPT_BOOL_TRUES + OPT_BOOL_FALSES)))
OPT_PY_PATTERN    = r'^(?:py|repr):(.+)$'

OPT_POSITIONAL_NAME = '_'
OPT_UNSET_VALUE     = '__Param_Value_Not_Set__'
CMD_GLOBAL_OPTPROXY = '_'

REQUIRED_OPT_TITLE = 'REQUIRED OPTIONS'
OPTIONAL_OPT_TITLE = 'OPTIONAL OPTIONS'

class ParamNameError(Exception):
	"""Exception to raise while name of a param is invalid"""

class ParamTypeError(Exception):
	"""Exception to raise while type of a param is invalid"""

class ParamsParseError(Exception):
	"""Exception to raise while failed to parse arguments from command line"""

class ParamsLoadError(Exception):
	"""Exception to raise while failed to load params from dict/file"""

class CommandsParseError(Exception):
	"""Exception to raise while failed to parse command arguments from command line"""

class _Hashable:
	"""
	A class for object that can be hashable
	"""
	def __hash__(self):
		"""
		Use id as identifier for hash
		"""
		return id(self)

	def __eq__(self, other):
		"""
		How to compare the hash keys
		"""
		return id(self) == id(other)

	def __ne__(self, other):
		"""
		Compare hash keys
		"""
		return not self.__eq__(other)

class _Valuable:

	STR_METHODS = ('capitalize', 'center', 'count', 'decode', 'encode', 'endswith', \
		'expandtabs', 'find', 'format', 'index', 'isalnum', 'isalpha', 'isdigit', \
		'islower', 'isspace', 'istitle', 'isupper', 'join', 'ljust', 'lower', 'lstrip', \
		'partition', 'replace', 'rfind', 'rindex', 'rjust', 'rpartition', 'rsplit', \
		'rstrip', 'split', 'splitlines', 'startswith', 'strip', 'swapcase', 'title', \
		'translate', 'upper', 'zfill')

	def __str__(self):
		return str(self.value)

	def str(self):
		"""Return the value in str type"""
		return str(self.value)

	def int(self, raise_exc = True):
		"""Return the value in int type"""
		try:
			return int(self.value)
		except (ValueError, TypeError):
			if raise_exc:
				raise
			return None

	def float(self, raise_exc = True):
		"""Return the value in float type"""
		try:
			return float(self.value)
		except (ValueError, TypeError):
			if raise_exc:
				raise
			return None

	def bool(self):
		"""Return the value in bool type"""
		return bool(self.value)

	def __getattr__(self, item):
		# attach str methods
		if item in _Valuable.STR_METHODS:
			return getattr(str(self.value), item)
		raise AttributeError('Class %r: No such attribute: %r' % (self.__class__.__name__, item))

	def __add__(self, other):
		return self.value + other

	def __contains__(self, other):
		return other in self.value

	def __hash__(self): # pragma: no cover
		"""
		Use id as identifier for hash
		"""
		return id(self)

	def __eq__(self, other): # pragma: no cover
		return self.value == other

	def __ne__(self, other):
		return not self.__eq__(other)

def _textwrap(text, width = 70, **kwargs):
	width -= 2 # for ending ' \'
	# keep the indentation
	# '  - hello world' =>
	# '  - hello \'
	# '    world'
	# '  1. hello world' =>
	# '  1. hello \'
	# '     world'
<<<<<<< HEAD
	match = re.match(r'\s*(?:[-*#]|\w{1,2}\.)?\s+', text)
	prefix = ' ' * len(match.group(0)) if match else ''
=======
	m = re.match(r'\s*(?:[-*#]|\w{1,2}\.)?\s+', text)
	prefix = ' ' * len(m.group(0)) if m else ''
>>>>>>> 66428af9
	kwargs['subsequent_indent'] = prefix + kwargs.get('subsequent_indent', '')
	wraps = textwrap.wrap(text, width, **kwargs)
	return [line + ' \\' if i < len(wraps) - 1 else line
			for i, line in enumerate(wraps)]

class HelpAssembler:
	"""A helper class to help assembling the help information page."""
	def __init__(self, prog = None, theme = 'default'):
		"""
		Constructor
		@params:
			`prog`: The program name
			`theme`: The theme. Could be a name of `THEMES`, or a dict of a custom theme.
		"""
		self.progname = prog or path.basename(sys.argv[0])
		self.theme    = THEMES['default'].copy()
		if theme != 'default':
			self.theme.update(theme if isinstance(theme, dict) else THEMES[theme])

	def error(self, msg, with_prefix = True):
		"""
		Render an error message
		@params:
			`msg`: The error message
		"""
		msg = msg.replace('{prog}', self.prog(self.progname))
		return '{colorstart}{prefix}{msg}{colorend}'.format(
			colorstart = self.theme['error'],
			prefix     = 'Error: ' if with_prefix else '',
			msg        = msg,
			colorend   = colorama.Style.RESET_ALL
		)

	def warning(self, msg, with_prefix = True):
		"""
		Render an warning message
		@params:
			`msg`: The warning message
		"""
		msg = msg.replace('{prog}', self.prog(self.progname))
		return '{colorstart}{prefix}{msg}{colorend}'.format(
			colorstart = self.theme['warning'],
			prefix     = 'Warning: ' if with_prefix else '',
			msg        = msg,
			colorend   = colorama.Style.RESET_ALL
		)

	warn = warning

	def title(self, msg, with_colon = True):
		"""
		Render an section title
		@params:
			`msg`: The section title
		"""
		return '{colorstart}{msg}{colorend}{colon}'.format(
			colorstart = self.theme['title'],
			msg        = msg.capitalize(),
			colorend   = colorama.Style.RESET_ALL,
			colon      = ':' if with_colon else ''
		)

	def prog(self, prog = None):
		"""
		Render the program name
		@params:
			`msg`: The program name
		"""
		if prog is None:
			prog = self.progname
		return '{colorstart}{prog}{colorend}'.format(
			colorstart = self.theme['prog'],
			prog       = prog,
			colorend   = colorama.Style.RESET_ALL
		)

	def plain(self, msg):
		"""
		Render a plain message
		@params:
			`msg`: the message
		"""
		return msg.replace('{prog}', self.prog(self.progname))

	def optname(self, msg, prefix = '  '):
		"""
		Render the option name
		@params:
			`msg`: The option name
		"""
		return '{colorstart}{prefix}{msg}{colorend}'.format(
			colorstart = self.theme['optname'],
			prefix     = prefix,
			msg        = msg,
			colorend   = colorama.Style.RESET_ALL
		)

	def opttype(self, msg):
		"""
		Render the option type or placeholder
		@params:
			`msg`: the option type or placeholder
		"""
		trimmedmsg = msg.rstrip().upper()
		if not trimmedmsg:
			return msg
		return '{colorstart}{msg}{colorend}'.format(
			colorstart = self.theme['opttype'],
			msg        = trimmedmsg,
			colorend   = colorama.Style.RESET_ALL
		) + ' ' * (len(msg) - len(trimmedmsg))

	@staticmethod
	def defaultIndex(msg, defaults = 'DEFAULT: ,Default: ,default: '):
		"""Try to find the index of the default indicator"""
		if not isinstance(defaults, list):
			defaults = defaults.split(',')
		for deft in defaults:
			dindex = msg.rfind(deft)
			if dindex != -1:
				return dindex
		return -1

	def optdesc(self, msg, first = False, alldefault = False):
		"""
		Render the option descriptions
		@params:
			`msg`: the option descriptions
			`alldefault`: If the whole msg is part of default
		"""
		msg = msg.replace('{prog}', self.prog(self.progname))
		if alldefault:
			return '{prefix}{colorstart}{msg}{colorend}'.format(
				prefix     = '- ' if first else '  ',
				colorstart = self.theme['default'],
				msg        = msg,
				colorend   = colorama.Style.RESET_ALL
			)

		default_index = HelpAssembler.defaultIndex(msg)

		if default_index != -1:
			defaults = '{colorstart}{defaults}{colorend}'.format(
				colorstart = self.theme['default'],
				defaults   = msg[default_index:],
				colorend   = colorama.Style.RESET_ALL
			)
			msg = msg[:default_index] + defaults

		return '{prefix}{colorstart}{msg}{colorend}'.format(
			prefix     = '- ' if first else '  ',
			colorstart = self.theme['optdesc'],
			msg        = msg,
			colorend   = colorama.Style.RESET_ALL
		)

	def assemble(self, helps):
		"""
		Assemble the whole help page.
		@params:
			`helps`: The help items. A list with plain strings or tuples of 3 elements, which
				will be treated as option name, option type/placeholder and option descriptions.
			`progname`: The program name used to replace '{prog}' with.
		@returns:
			lines (`list`) of the help information.
		"""
		ret = []
		maxoptwidth = helps.maxOptNameWidth

		for title, helpitems in helps.items():
			if not helpitems:
				continue
			ret.append(self.title(title))

			if isinstance(helpitems, HelpOptions):
				for optname, opttype, optdescs in helpitems:
					descs = sum((_textwrap(desc, MAX_PAGE_WIDTH - maxoptwidth)
								if not desc.endswith(' \\') else [desc]
								for desc in optdescs), [])
					if descs:
						descs[-1] = descs[-1].rstrip(' \\')
					optlen = len(optname + opttype) + MIN_OPTDESC_LEADING + 3
					if optlen > MAX_OPT_WIDTH:
						ret.append(
							self.optname(optname, prefix = '  ') + ' ' + self.opttype(opttype))
						if descs:
							ret.append(' ' * maxoptwidth + self.optdesc(descs[0], True))
					else:
						to_append = self.optname(optname, prefix = '  ') + ' ' + \
									self.opttype(opttype.ljust(maxoptwidth - len(optname) - 3))
						if descs:
							to_append += self.optdesc(descs[0], True)
						ret.append(to_append)
					if descs:
						desc0 = descs.pop(0)
						default_index = HelpAssembler.defaultIndex(desc0)
						ends = desc0.endswith(' \\')
					for desc in descs:
						if default_index != -1 and ends:
							ret.append(' ' * maxoptwidth + self.optdesc(desc, alldefault = True))
						else:
							ret.append(' ' * maxoptwidth + self.optdesc(desc))
							default_index = HelpAssembler.defaultIndex(desc)
							ends = desc.endswith(' \\')
				ret.append('')
			else: # HelpItems
				for item in helpitems:
					if item.endswith(' \\'):
						ret.append('  ' + self.plain(item))
					else:
						ret.extend(self.plain(it) for it in _textwrap('  ' + item, MAX_PAGE_WIDTH))
				ret.append('')

		ret.append('')
		return ret

class Param(_Valuable):
	"""
	The class for a single parameter
	"""
	def __init__(self, name, value = OPT_UNSET_VALUE):
		"""
		Constructor
		@params:
			`name`:  The name of the parameter
			`value`: The initial value of the parameter
		"""
		self._value, self._type = Param._typeFromValue(value)

		self._desc     = []
		self._required = False
		self.show      = True
		self.name      = name
		self.default   = self._value
		self.stacks    = []
		self.callback  = None
		# should I raise an error if the parameters are locked?
		self._shouldRaise = False

		# We cannot change name later on
		if not isinstance(name, str):
			raise ParamNameError(name, 'Not a string')
		if not re.search(r'^[A-Za-z0-9_,\-.]{1,255}$', name):
			raise ParamNameError(name,
				'Expect a string with comma, alphabetics ' +
				'and/or underlines in length 1~255, but we got')

	@staticmethod
	def _typeFromValue(value):
		typename = type(value).__name__
		if isinstance(value, (tuple, set)):
			typename = 'list'
			value = list(value)
		# dict could have a lot of subclasses
		elif isinstance(value, (Param, dict)):
			typename = 'dict'
		elif value != OPT_UNSET_VALUE:
			if typename not in OPT_ALLOWED_TYPES:
				raise ParamTypeError('Type not allowed: %r' % typename)
		else:
			typename = 'auto'
			value    = None
		return value, Param._normalizeType(typename)

	@staticmethod
	def _normalizeType(typename):
		if typename is None:
			return None
		if not isinstance(typename, str):
			typename = typename.__name__
		type1, type2 = (typename.rstrip(':') + ':').split(':')[:2]
		type1 = OPT_TYPE_MAPPINGS.get(type1, type1)
		type2 = OPT_TYPE_MAPPINGS.get(type2, type2)
		if type1 == 'reset' and type2:
			raise ParamTypeError("Subtype not allowed for 'reset'")
		if type1 == 'dict' and type2 and type2 != 'reset':
			raise ParamTypeError("Only allowed subtype 'reset' for 'dict'")
		if type2 == 'list' and type1 != 'list':
			raise ParamTypeError("Subtype 'list' of only allow for 'list'")
		if type2 and type1 not in ('list', 'dict'):
			raise ParamTypeError('Subtype %r is only allowed for list and dict' % type2)
		# make sure split returns 2 elements, even if type2 == ''
		return '%s:%s' % (type1, type2)

	@staticmethod
	def _dictUpdate(dorig, dup):
		for key, val in dup.items():
			if isinstance(val, dict):
				dorig[key] = Param._dictUpdate(dorig.get(key, {}), val)
			else:
				dorig[key] = val
		return dorig

	# this will set to None if __eq__ is overwritten
	def __hash__(self):
		"""
		Use id as identifier for hash
		"""
		return id(self)

	def __eq__(self, other):
		if isinstance(other, Param):
			return self.value == other.value and (
				not self.type or not other.type or self.type == other.type)
		return self.value == other

	def push(self, value = OPT_UNSET_VALUE, typename = None):
		"""
		Push the value to the stack.
		"""
		# nothing to do, no self.type, no typename and no value
		if typename is None and value == OPT_UNSET_VALUE and self.type == 'auto:':
			return

		# push an item forcely using previous type
		# in case the option is give by '-a 1' without any type specification
		# if no type specified, deduct from the value
		# otherwise auto
		origtype = self.stacks[-1][0] if self.stacks else self.type

		if typename is True:
			typename = origtype
		# if typename is give, push a tuple anyway unless
		# type1 == 'list:' and type2 != 'reset'
		# type1 == 'dict:' and type2 != 'reset'
		if typename:
			# normalize type and get primary and secondary type
			typename = Param._normalizeType(typename)
			type1, type2 = typename.split(':')

			# no values pushed yet, push one anyway
			if not self.stacks:
				# try to push [[]] if typename is 'list:list' or
				# typename is 'reset' and self.type is list:list
				if typename == 'list:list':
					if origtype == typename and self.value and self.value[0]:
						# we don't need to forceType because list:list can't be deducted from value
						self.stacks.append((typename, self.value[:] + [[]]))
					else:
						self.stacks.append((typename, [[]]))
				elif type1 == 'reset':
					if origtype == 'list:list':
						self.stacks.append((origtype, [[]]))
					else:
						self.stacks.append((origtype, []))
				elif type2 == 'reset':
					self.stacks.append((type1 + ':', []))
				elif type1 == 'list':
					if origtype == typename:
						self.stacks.append((typename, (self.value or [])[:]))
					else:
						self.stacks.append((typename, []))
				elif type1 == 'dict':
					if origtype == typename:
						self.stacks.append((typename, [(self.value or {}).copy()]))
					else:
						self.stacks.append((typename, []))
				else:
					self.stacks.append((typename, []))
			elif type2 == 'reset':
				# no warnings, reset is intended
				self.stacks[-1] = (origtype, [])
			elif type1 == 'reset':
				if origtype == 'list:list':
					# no warnings, reset is intended
					self.stacks = [(origtype, [[]])]
				else:
					self.stacks = [(origtype, [])]
			elif type2 == 'list':
				if origtype == 'list:list':
					self.stacks[-1][-1].append([])
				else:
					self.stacks.append((typename, [[]]))
			elif type1 not in ('list', 'dict'):
				self.stacks.append((typename, []))
			elif type1 == 'list' and origtype != typename and not self.stacks[-1][-1]:
				# previous is reset
				self.stacks[-1] = (typename, [])

			# since container has been created
			self.push(value)
		else:
			if not self.stacks:
				self.push(value, typename = True)
			elif value != OPT_UNSET_VALUE:
				type2 = origtype.split(':')[1]
				prevalue = self.stacks[-1][-1][-1] if type2 == 'list' else self.stacks[-1][-1]
				prevalue.append(value)

	def checkout(self):
		"""Checkout the types and values in stack"""
		# use self._value = value instead of self.value = value
		# don't update default
		if not self.stacks:
			return []

		typename, value = self.stacks.pop(-1)
		warns = ['Previous settings (type=%r, value=%r) were ignored for option %r' % (
				 wtype, wval, self.name) for wtype, wval in self.stacks]
		self.stacks = []

		type1, type2 = typename.split(':')
		self._type = typename
		if type2 == 'list':
			self._value = value
		elif type1 == 'list':
			self._value = Param._forceType(value, typename)
		elif type1 in ('bool', 'auto') and not value:
			self._value = True
		elif type1 == 'dict':
			if not value:
				self._value = {}
			else:
				val0 = value.pop(0)
				if isinstance(val0, Param):
					val0 = val0.dict()
				for val in value:
					if isinstance(val, Param):
						val = val.dict()
					val0 = Param._dictUpdate(val0, val)
				self._value = val0
		else:
			if type1 == 'verbose' and not value:
				value.append(1)
			self._value = Param._forceType(value.pop(0), typename, self.name)
			for val in value:
				warns.append('Later value %r was ignored for option %r (type=%r)' % (
					val, self.name, typename))

		return warns

	@property
	def value(self):
		"""Get the value of the parameter"""
		return self._value

	@value.setter
	def value(self, value):
		if self._shouldRaise:
			raise ParamNameError("Try to change a hiden parameter in locked parameters.")
		self._value = value
		self.default = value

	@property
	def desc(self):
		"""Return the description of a param"""
		# try to add default value information in desc
		self._desc = self._desc or []
		if not self._desc:
			self._desc.append('')
		self._desc[-1] = self._desc[-1].rstrip()
		#  add default only if
		# 1. not self.required
		# 2. self.required and self.value is not None
		# 3. default not in self._desc[-1]
		if not ('DEFAULT: ' in self._desc[-1] or 'Default: ' in self._desc[-1] or (
			self.required and self.default is None)):
			if len(self._desc[-1]) > 20:
				self._desc.append('Default: %r' % self.default)
			else:
				self._desc[-1] = self._desc[-1] and self._desc[-1] + ' '
				self._desc[-1] = self._desc[-1] + 'Default: %r' % self.default

		if len(self._desc) == 1 and not self._desc[-1]:
			self._desc[-1] = '[No description]'
		return self._desc

	@desc.setter
	def desc(self, desc):
		if self._shouldRaise:
			raise ParamNameError("Try to change a hiden parameter in locked parameters.")
		assert isinstance(desc, (list, str))
		self._desc = desc if isinstance(desc, list) else desc.splitlines()

	@property
	def required(self):
		"""Return if the param is required"""
		return self._required

	@required.setter
	def required(self, req):
		if self._shouldRaise:
			raise ParamNameError("Try to change a hiden parameter in locked parameters.")
		if self.type == 'bool:':
			raise ParamTypeError(
				self.value, 'Bool option %r cannot be set as required' % self.name)
		# try remove default: in desc if self.value is None
		if self._desc and self._desc[-1].endswith('Default: None'):
			self._desc[-1] = self._desc[-1][:-13].rstrip()
		self._required = req

	@property
	def type(self):
		"""Return the type of the param"""
		return self._type

	@type.setter
	def type(self, typename):
		if self._shouldRaise:
			raise ParamNameError("Try to change a hiden parameter in locked parameters.")
		self.setType(typename, True)

	@staticmethod
	def _forceType(value, typename, name = None):
		if not typename:
			return value
		type1, type2 = typename.split(':')
		try:
			if type1 in ('int', 'float', 'str'):
				if value is None:
					return None
				return getattr(builtins, type1)(value)

			if type1 == 'verbose':
				if value is None:
					return 0
				if value == '':
					return 1
				if isinstance(value, (int, float)) or (isinstance(value, str) and value.isdigit()):
					return int(value)
				if isinstance(value, str) and value.count(name) == len(value):
					return len(value) + 1
				raise ParamTypeError('Unable to coerce value %r to verbose (int)' % value)

			if type1 == 'bool':
				if value in OPT_BOOL_TRUES:
					return True
				if value in OPT_BOOL_FALSES:
					return False
				raise ParamTypeError('Unable to coerce value %r to bool' % value)

			if type1 == 'NoneType':
				if not value in OPT_NONES:
					raise ParamTypeError('Unexpected value %r for NoneType' % value)
				return None

			if type1 == 'py':
				if value is None:
					return None
				value = value[3:] if value.startswith('py:') else \
						value[5:] if value.startswith('repr:') else value
				return ast.literal_eval(value)

			if type1 == 'dict':
				if value is None:
					return None
				if not isinstance(value, dict):
					if not value:
						value = {}
					try:
						value = dict(value)
					except TypeError:
						raise ParamTypeError('Cannot coerce %r to dict.' % value)
				return OrderedDict(value.items())

			if type1 == 'auto':
				try:
					if re.match(OPT_NONE_PATTERN, value):
						typename = 'NoneType'
					elif re.match(OPT_INT_PATTERN, value):
						typename = 'int'
					elif re.match(OPT_FLOAT_PATTERN, value):
						typename = 'float'
					elif re.match(OPT_BOOL_PATTERN, value):
						typename = 'bool'
					elif re.match(OPT_PY_PATTERN, value):
						typename = 'py'
					else:
						typename = 'str'
					return Param._forceType(value, Param._normalizeType(typename))
				except TypeError: # value is not a string, cannot do re.match
					return value

			if type1 == 'list':
				if value is None:
					return None
				type2 = type2 or 'auto'
				if isinstance(value, str):
					value = [value]
				try:
					value = list(value)
				except TypeError:
					value = [value]
				if type2 == 'reset':
					return value
				if type2 == 'list':
					return value if value and isinstance(value[0], list) else [value]
				type2 = Param._normalizeType(type2)
				return [Param._forceType(x, type2) for x in value]

			raise TypeError
		except (ValueError, TypeError):
			raise ParamTypeError('Unable to coerce value %r to type %r' % (value, typename))

	def dict(self):
		"""
		Return the value in dict format
		There must be dot('.') in the name
		The first part will be ignored
		params a.b.c with value 1 will be converted into
		{"b": {"c": 1}}
		"""
		if '.' not in self.name:
			raise ParamTypeError(
				'Unable to convert param into dict without dot in name: %r' % self.name)
		ret0 = ret = {}
		parts = self.name.split('.')
		for part in parts[1:-1]:
			ret[part] = {}
			ret = ret[part]
		ret[parts[-1]] = self.value
		return ret0

	def __repr__(self):
		typename = self.type or ''
		return '<Param(name={!r},value={!r},type={!r},required={!r},show={!r}) @ {}>'.format(
			self.name, self.value, typename.rstrip(':'), self.required, self.show, hex(id(self)))

	def setDesc (self, desc):
		"""
		Set the description of the parameter
		@params:
			`desc`: The description
		"""
		self.desc = desc
		return self

	def setRequired (self, req = True):
		"""
		Set whether this parameter is required
		@params:
			`req`: True if required else False. Default: True
		"""
		self.required = req
		return self

	def setType (self, typename, update_value = True):
		"""
		Set the type of the parameter
		@params:
			`typename`: The type of the value. Default: str
			- Note: str rather then 'str'
		"""
		if not isinstance(typename, str):
			typename = typename.__name__
		self._type = Param._normalizeType(typename)
		# verbose type can only have name with length 1
		if self._type == 'verbose:' and len(self.name) != 1:
			raise ParamTypeError("Option with type 'verbose' can only have name with length 1.")
		if update_value:
			self._value = Param._forceType(self.value, self._type)
		return self

	def setCallback(self, callback):
		"""
		Set callback
		@params:
			`callback`: The callback
		"""
		if self._shouldRaise:
			raise ParamNameError("Try to change a hiden parameter in locked parameters.")
		if callback and not callable(callback):
			raise TypeError('Callback is not callable.')
		self.callback = callback
		return self

	def setShow (self, show = True):
		"""
		Set whether this parameter should be shown in help information
		@params:
			`show`: True if it shows else False. Default: True
		"""
		self.show = show
		return self

	def setValue(self, value, update_type = False):
		"""
		Set the value of the parameter.
		Note default value will be not updated
		@params:
			`val`: The value
		"""
		if update_type:
			self._value, self._type = Param._typeFromValue(value)
		else:
			self._value = value
		return self

class Params(_Hashable):
	"""
	A set of parameters
	"""

	def __init__(self, command = None, theme = 'default'):
		"""
		Constructor
		@params:
			`command`: The sub-command
			`theme`: The theme
		"""
		prog = path.basename(sys.argv[0])
		prog = prog + ' ' + command if command else prog
		self.__dict__['_props'] = dict(
			prog      = prog,
			usage     = [],
			desc      = [],
			hopts     = ['h', 'help', 'H'],
			prefix    = 'auto',
			hbald     = True,
			assembler = HelpAssembler(prog, theme),
			helpx     = None,
			locked    = False
		)
		self.__dict__['_params']    = OrderedDict()
		self._setHopts(self._hopts)

	def __setattr__(self, name, value):
		"""
		Change the value of an existing `Param` or create a `Param`
		using the `name` and `value`. If `name` is an attribute, return its value.
		@params:
			`name` : The name of the Param
			`value`: The value of the Param
		"""
		if name.startswith('__') or name.startswith('_' + self.__class__.__name__):
			super(Params, self).__setattr__(name, value)
		elif isinstance(value, Param): # set alias
			if value.type == 'verbose:' and len(name) == 1:
				raise ParamNameError('Cannot alias verbose option to a short option')
			self._params[name] = value
		elif name in self._params:
			if self._locked:
				raise ParamNameError(
					'Parameters are locked and parameter {0!r} exists. '
					'To change the value of an existing parameter, '
					'use \'params.{0}.value = xxx\''.format(name))
			self._params[name].value = value
		elif name in ('_assembler', '_helpx', '_prog', '_locked'):
			self._props[name[1:]] = value
		elif name in ['_' + key for key in self._props.keys()] + ['_theme']:
			getattr(self, '_set' + name[1:].capitalize())(value)
		else:
			self._params[name] = Param(name, value)

	def __getattr__(self, name):
		"""
		Get a `Param` instance if possible, otherwise return an attribute value
		@params:
			`name`: The name of the `Param` or the attribute
		@returns:
			A `Param` instance if `name` exists in `self._params`, otherwise,
			the value of the attribute `name`
		"""
		if name.startswith('__') or name.startswith('_' + self.__class__.__name__):
			return getattr(super(Params, self), name)
		if name in ('_' + key for key in self._props.keys()):
			return self._props[name[1:]]
		if name not in self._params:
			self._params[name] = Param(name)
		elif self._locked and not self._params[name].show:
			self._params[name]._shouldRaise = True
		return self._params[name]

	__getitem__ = __getattr__
	__setitem__ = __setattr__

	def _setTheme(self, theme):
		"""
		Set the theme
		@params:
			`theme`: The theme
		"""
		self._props['assembler'] = HelpAssembler(self._prog, theme)
		return self

	def _setUsage(self, usage):
		"""
		Set the usage
		@params:
			`usage`: The usage
		"""
		assert isinstance(usage, (list, str))
		self._props['usage'] = usage if isinstance(usage, list) else usage.splitlines()
		return self

	def _setDesc(self, desc):
		"""
		Set the description
		@params:
			`desc`: The description
		"""
		assert isinstance(desc, (list, str))
		self._props['desc'] = desc if isinstance(desc, list) else desc.splitlines()
		return self

	def _setHopts(self, hopts):
		"""
		Set the help options
		@params:
			`hopts`: The help options
		"""
		if hopts is None:
			raise ValueError('No option specified for help.')
		assert isinstance(hopts, (list, str))
		# remove all previous help options
		for hopt in self._hopts:
			if hopt in self._params:
				del self._params[hopt]

		self._props['hopts'] = hopts if isinstance(hopts, list) else \
			[ho.strip() for ho in hopts.split(',')]
		if any('.' in hopt for hopt in self._hopts):
			raise ValueError('No dot allowed in help option name.')

		if self._hopts:
			self[self._hopts[0]] = False
			self[self._hopts[0]].desc = 'Show help message and exit.'
			for hopt in self._hopts[1:]:
				self[hopt] = self[self._hopts[0]]
		return self

	def _setPrefix(self, prefix):
		"""
		Set the option prefix
		@params:
			`prefix`: The prefix
		"""
		if prefix not in ('-', '--', 'auto'):
			raise ParamsParseError('Prefix should be one of -, -- and auto.')
		self._props['prefix'] = prefix
		return self

	def _prefixit(self, name):
		if self._prefix == 'auto':
			return '-' + name if len(name.split('.')[0]) <= 1 else '--' + name
		return self._prefix + name

	def __contains__(self, name):
		return name in self._params

	def _setHbald(self, hbald = True):
		"""
		Set if we should show help information if no arguments passed.
		@params:
			`hbald`: The flag. show if True else hide. Default: `True`
		"""
		self._props['hbald'] = hbald
		return self

	def __repr__(self):
		return '<Params({}) @ {}>'.format(','.join(
			'{name}:{p.value!r}'.format(name = key, p = param)
			for key, param in self._params.items()
		), hex(id(self)))

	def _allFlags(self, optname):
		"""See if it all flag option in the option name"""
		optnames = list(optname)
		# flags should not be repeated
		if len(optnames) != len(set(optnames)):
			return False
		for opt in optnames:
			if opt not in self._params or self._params[opt].type != 'bool:':
				return False
		return True

	def _preParseOptionCandidate(self, arg, parsed, pendings, lastopt):
		# --abc.x:list
		# abc.x:list
		argnoprefix = arg.lstrip('-')
		# abc
		argoptname  = re.split(r'[.:=]', argnoprefix)[0]
		# False
		argshort    = len(argoptname) <= 1
		# --
		argprefix   = arg[:-len(argnoprefix)] if argnoprefix else arg

		# impossible an option
		# ---a
		# self.prefix == '-'    : --abc
		# self.prefix == '--'   : -abc
		# self.prefix == 'auto' : --a
		if len(argprefix) > 2 or \
			(self._prefix == '-' and argprefix == '--') or \
			(self._prefix == '--' and argprefix == '-') or \
			(self._prefix == 'auto' and argprefix == '--' and argshort):
			return self._preParseValueCandidate(arg, parsed, pendings, lastopt)

		# if a, b and c are defined as bool types, then it should be parsed as
		#  {'a': True, 'b': True, 'c': True} like '-a -b -c'
		#	# in the case '-abc' with self._prefix == '-'
		#	# 'abc' is not defined
		if (self._prefix in ('auto', '-') and argprefix == '-' and len(argoptname) > 1) \
			and (self._prefix != '-' or argoptname not in self._params) \
			and '=' not in argnoprefix:
			# -abc:bool
			if (':' not in argnoprefix or argnoprefix.endswith(':bool')) \
				and self._allFlags(argoptname):
				for opt in list(argoptname):
					parsed[opt] = self._params[opt]
					parsed[opt].push(True, 'bool:')
				return None
			# see if -abc can be parsed as '-a bc'
			# -a. will also be parsed as '-a .' if a is not defined as dict
			#   otherwise it will be parsed as {'a': {'': ...}}
			# -a1:int is also allowed
			if argoptname[0] in self._params \
				and (argoptname[1] != '.' or self._params[argoptname[0]].type != 'dict:'):
				argname = argoptname[0]
				argval  = argoptname[1:]
				argtype = argnoprefix.split(':', 1)[1] if ':' in argnoprefix else True
				parsed[argname] = self._params[argname]
				parsed[argname].push(argval, argtype)
				return None

			if self._prefix == 'auto' and argprefix == '-' and len(argoptname) > 1:
				return self._preParseValueCandidate(arg, parsed, pendings, lastopt)

		matches = re.match(OPT_PATTERN, argnoprefix)
		if not matches:
			return self._preParseValueCandidate(arg, parsed, pendings, lastopt)
		argname = matches.group(1) or OPT_POSITIONAL_NAME
		argtype = matches.group(2)
		argval  = matches.group(3) or OPT_UNSET_VALUE

		if argname not in parsed:
			lastopt = parsed[argname] = self._params[argname] \
				if argname in self._params else Param(argname, []) \
				if argname == OPT_POSITIONAL_NAME and not argtype else Param(argname)

		lastopt = parsed[argname]
		lastopt.push(argval, argtype or True)

		if '.' in argname:
			doptname = argname.split('.')[0]
			if doptname in parsed:
				dictopt = parsed[doptname]
			else:
				dictopt = self._params[doptname] \
					if doptname in self._params else Param(doptname, {})
				parsed[doptname] = dictopt
			dictopt.push(lastopt, 'dict:')
		return lastopt

	def _preParseValueCandidate(self, arg, parsed, pendings, lastopt):
		if lastopt:
			lastopt.push(arg)
		else:
			pendings.append(arg)
		return lastopt

	def _preParse(self, args):
		"""
		Parse the arguments from command line
		Don't coerce the types and values yet.
		"""
		parsed   = OrderedDict()
		pendings = []
		lastopt  = None

		for arg in args:
			lastopt = self._preParseOptionCandidate(arg, parsed, pendings, lastopt) \
				if arg.startswith('-') \
				else self._preParseValueCandidate(arg, parsed, pendings, lastopt)
		# no options detected at all
		# all pendings will be used as positional
		if lastopt is None and pendings:
			if OPT_POSITIONAL_NAME not in parsed:
				parsed[OPT_POSITIONAL_NAME] = self._params[OPT_POSITIONAL_NAME] \
					if OPT_POSITIONAL_NAME in self._params else Param(OPT_POSITIONAL_NAME, [])
			for pend in pendings:
				parsed[OPT_POSITIONAL_NAME].push(pend)
			pendings = []
		elif lastopt is not None:
			# lastopt is not list, so use the values pushed as positional
			posvalues = []
			if not lastopt.stacks or lastopt.stacks[-1][0].startswith('list:') or \
				len(lastopt.stacks[-1][1]) < 2:
				posvalues = []
			elif lastopt.stacks[-1][0] == 'bool:' and lastopt.stacks[-1][1] \
				and not re.match(OPT_BOOL_PATTERN, lastopt.stacks[-1][1][0]):
				posvalues = lastopt.stacks[-1][1]
				lastopt.stacks[-1] = (lastopt.stacks[-1][0], [])
			else:
				posvalues = lastopt.stacks[-1][1][1:]
				lastopt.stacks[-1] = (lastopt.stacks[-1][0], lastopt.stacks[-1][1][:1])

			# is it necessary to create positional? or it exists
			# or it is already there
			# if it is already there, that means tailing values should not be added to positional

			if OPT_POSITIONAL_NAME in parsed or not posvalues:
				pendings.extend(posvalues)
				return parsed, pendings

			parsed[OPT_POSITIONAL_NAME] = self._params[OPT_POSITIONAL_NAME] \
				if OPT_POSITIONAL_NAME in self._params else Param(OPT_POSITIONAL_NAME, [])
			for posval in posvalues:
				parsed[OPT_POSITIONAL_NAME].push(posval)
		return parsed, pendings

	def _parse(self, args = None, arbi = False, dict_wrapper = builtins.dict, raise_exc = False):
		# verbose option is not allowed for prefix '--'
		if self._prefix == '--':
			for param in self._params.values():
				if param.type == 'verbose:':
					raise ParamTypeError(
						"Verbose option %r is not allow with prefix '--'" % param.name)

		args = sys.argv[1:] if args is None else args
		try:
			if not args and self._hbald and not arbi:
				raise ParamsParseError('__help__')
			parsed, pendings = self._preParse(args)

			warns  = ['Unrecognized value: %r' % pend for pend in pendings]
			# check out dict options first
			for name, param in parsed.items():
				if '.' in name:
					warns.extend(param.checkout())
			for name, param in parsed.items():
				if '.' in name:
					continue
				if name in self._hopts:
					raise ParamsParseError('__help__')
				elif name in self._params:
					pass
				elif arbi:
					self._params[name] = param
				elif name != OPT_POSITIONAL_NAME:
					warns.append('Unrecognized option: %r' % self._prefixit(name))
					continue
				else:
					warns.append('Unrecognized positional values: %s' % ', '.join(
						repr(val) for val in param.stacks[-1][-1]))
					continue

				warns.extend(param.checkout())

			# apply callbacks
			for name, param in self._params.items():
				if not callable(param.callback):
					continue
				try:
					ret = param.callback(param)
				except TypeError as ex: # wrong # arguments
					if 'missing' not in str(ex) and 'argument' not in str(ex):
						raise
					ret = param.callback(param, self)
				if ret is True or ret is None or isinstance(ret, Param):
					continue

				error = 'Callback error.' if ret is False else ret
				raise ParamsParseError('Option %r: %s' % (self._prefixit(name), error))
			# check required
			for name, param in self._params.items():
				if param.required and param.value is None and param.type != 'NoneType:':
					if name == OPT_POSITIONAL_NAME:
						raise ParamsParseError('POSITIONAL option is required.')
					raise ParamsParseError('Option %r is required.' % (self._prefixit(name)))

			for warn in warns[:(MAX_WARNINGS+1)]:
				sys.stderr.write(self._assembler.warning(warn) + '\n')

			return self._asDict(dict_wrapper)
		except ParamsParseError as exc:
			if raise_exc:
				raise
			exc = str(exc)
			if exc == '__help__':
				exc = ''
			self._help(exc, print_and_exit = True)

	@property
	def _helpitems(self):
		# collect aliases
		required_params = {}
		optional_params = {}
		for name, param in self._params.items():
			if not param.show or name in self._hopts + [OPT_POSITIONAL_NAME]:
				continue
			if param.required:
				required_params.setdefault(param, []).append(name)
			else:
				optional_params.setdefault(param, []).append(name)

		# positional option
		pos_option = None
		if OPT_POSITIONAL_NAME in self._params:
			pos_option = self._params[OPT_POSITIONAL_NAME]

		helps = Helps()
		# DESCRIPTION
		if self._desc:
			helps.add('DESCRIPTION', self._desc)

		# USAGE
		helps.add('USAGE', HelpItems())
		# auto wrap long lines in usage
		# allow 2 {prog}s
		maxusagelen = MAX_PAGE_WIDTH - (len(self._prog.split()[0]) - 6)*2 - 10
		if self._usage:
			helps['USAGE'].add(sum((_textwrap(
				# allow 2 program names with more than 6 chars each in one usage
				# 10 chars for backup.
				usage, maxusagelen, subsequent_indent = '  ')
				for usage in self._props['usage']), []))
		else: # default usage
			defusage = '{prog}'
			for param, names in required_params.items():
				defusage += ' <{} {}>'.format(
					self._prefixit(names[0]),
					(param.type.rstrip(':') or names[0]).upper())
			defusage += ' [OPTIONS]'

			if pos_option:
				defusage += ' POSITIONAL' if pos_option.required else ' [POSITIONAL]'

			defusage = _textwrap(defusage, maxusagelen, subsequent_indent = '  ')
			helps['USAGE'].add(defusage)

		helps.add(REQUIRED_OPT_TITLE, HelpOptions(prefix = self._prefix))
		helps.add(OPTIONAL_OPT_TITLE, HelpOptions(prefix = self._prefix))

		for param, names in required_params.items():
			helps[REQUIRED_OPT_TITLE].addParam(param, names)

		for param, names in optional_params.items():
			helps[OPTIONAL_OPT_TITLE].addParam(param, names)

		helps[OPTIONAL_OPT_TITLE].add(self._params[self._hopts[0]], self._hopts, ishelp = True)

		if pos_option:
			helpsection = helps[REQUIRED_OPT_TITLE] if pos_option.required \
				  else helps[OPTIONAL_OPT_TITLE]
			if helpsection:
				# leave an empty line for positional
				helpsection.add(('', '', ['']))
			helpsection.addParam(pos_option)

		if callable(self._helpx):
			self._helpx(helps)

		return helps

	def _help (self, error = '', print_and_exit = False):
		"""
		Calculate the help page
		@params:
			`error`: The error message to show before the help information. Default: `''`
			`print_and_exit`: Print the help page and exit the program?
				Default: `False` (return the help information)
		@return:
			The help information
		"""
		assert error or isinstance(error, (list, str))

		ret = []
		if error:
			if isinstance(error, str):
				error = error.splitlines()
			ret = [self._assembler.error(err.strip()) for err in error]

		ret.extend(self._assembler.assemble(self._helpitems))

		if print_and_exit:
			sys.stderr.write('\n'.join(ret))
			sys.exit(1)
		else:
			return '\n'.join(ret)

	def _loadDict (self, dict_var, show = False):
		"""
		Load parameters from a dict
		@params:
			`dict_var`: The dict variable.
			- Properties are set by "<param>.required", "<param>.show", ...
			`show`:    Whether these parameters should be shown in help information
				- Default: False (don'typename show parameter from config object in help page)
				- It'll be overwritten by the `show` property inside dict variable.
				- If it is None, will inherit the param's show value
		"""
		# load the params first
		for key, val in dict_var.items():
			if '.' in key:
				continue
			if not key in self._params:
				self._params[key] = Param(key, val)
			self._params[key].value = val
			if show is not None:
				self._params[key].show = show
		# load the params that is not given a value
		# start with setting an attribute
		for key, val in dict_var.items():
			if '.' not in key or key.endswith('.alias'):
				continue
			key = key.split('.')[0]
			if key in self._params:
				continue
			self[key] = Param(key)
			if show is not None:
				self[key].show = show
		# load aliases
		for key, val in dict_var.items():
			if not key.endswith('.alias'):
				continue
			key = key[:-6]
			if val not in self._params:
				raise ParamsLoadError('Cannot set alias %r to an undefined option %r' % (key, val))
			self[key] = self[val]
		# then load property
		for key, val in dict_var.items():
			if '.' not in key or key.endswith('.alias'):
				continue
			opt, prop = key.split('.', 1)
			if not prop in ('desc', 'required', 'show', 'type', 'value'):
				raise ParamsLoadError('Unknown attribute %r for option %r' % (prop, opt))
			setattr(self[opt], prop, val)
		return self

	def _loadFile (self, cfgfile, profile = False, show = False):
		"""
		Load parameters from a json/config file
		If the file name ends with '.json', `json.load` will be used,
		otherwise, `ConfigParser` will be used.
		For config file other than json, a section name is needed, whatever it is.
		@params:
			`cfgfile`: The config file
			`show`:    Whether these parameters should be shown in help information
				- Default: False (don'typename show parameter from config file in help page)
				- It'll be overwritten by the `show` property inside the config file.
		"""
		config = Config(with_profile = bool(profile))
		config._load(cfgfile)
		if profile:
			config._use(profile)
		return self._loadDict(config, show = show)

	def _asDict (self, wrapper = builtins.dict):
		"""
		Convert the parameters to dict object
		@returns:
			The dict object
		"""
		ret = wrapper()
		for name in self._params:
			ret[name] = self._params[name].value
		return ret

	def _addToCompletions(self, completions, withtype = False, alias = False, showonly = True):
		revparams = OrderedDict()
		for name, param in self._params.items():
			if name in self._hopts or (showonly and not param.show):
				continue
			revparams.setdefault(param, []).append(name)
		for param, names in revparams.items():
			if not alias: # keep the longest one
				names = [list(sorted(names, key = len))[-1]]
			names = ['' if name == OPT_POSITIONAL_NAME else name for name in names]
			if withtype:
				names.extend([name + ':' + param.type.rstrip(':')
					for name in names if param.type and param.type != 'auto'])
			completions.addOption([self._prefixit(name) for name in names],
								  param.desc and param.desc[0] or '')
			if param.type == 'verbose:':
				completions.addOption(['-' + param.name * 2, '-' + param.name * 3],
									  param.desc and param.desc[0] or '')

	def _complete(self, shell, auto = False, withtype = False, alias = False, showonly = True):
		from completions import Completions
		completions = Completions(desc = self._desc and self._desc[0] or '')
		self._addToCompletions(completions, withtype, alias, showonly)

		return completions.generate(shell, auto)

	_dict = _asDict
	_load = _loadDict

class Commands:
	"""
	Support sub-command for command line argument parse.
	"""

	def __init__(self, theme = 'default', prefix = 'auto'):
		"""
		Constructor
		@params:
			`theme`: The theme
		"""
		self.__dict__['_props'] = dict(
			_desc     = [],
			_hcmd     = ['help'],
			cmds      = OrderedDict(),
			inherit   = True,
			assembler = HelpAssembler(None, theme),
			helpx     = None,
			prefix    = prefix
		)
		self._cmds[CMD_GLOBAL_OPTPROXY] = Params(None, theme)
		self._cmds[CMD_GLOBAL_OPTPROXY]._prefix = prefix
		self._cmds[CMD_GLOBAL_OPTPROXY]._hbald  = False

		self._installHelpCommand()

	def _installHelpCommand(self):
		helpcmd = Params(None, self._assembler.theme)
		helpcmd._desc = 'Print help message for the command and exit.'
		helpcmd._hbald = False
		helpcmd[OPT_POSITIONAL_NAME] = ''
		helpcmd[OPT_POSITIONAL_NAME].desc = 'The command.'

		def helpPositionalCommandCallback(param):
			if not param.value or param.value in self._hcmd:
				raise CommandsParseError('__help__')
			if param.value not in self._cmds:
				raise CommandsParseError('No such command: %s' % param.value)
			self._cmds[param.value]._help(print_and_exit = True)
		helpcmd[OPT_POSITIONAL_NAME].callback = helpPositionalCommandCallback
		for hcmd in self._hcmd:
			self._cmds[hcmd] = helpcmd

	def _setInherit(self, inherit):
		self._inherit = inherit

	def _setDesc(self, desc):
		"""
		Set the description
		@params:
			`desc`: The description
		"""
		self._desc = desc
		return self

	def _setHcmd(self, hcmd):
		"""
		Set the help command
		@params:
			`hcmd`: The help command
		"""
		for cmd in self._hcmd:
			if cmd in self._cmds:
				del self._cmds[cmd]

		self._props['_hcmd'] = [cmd.strip() for cmd in hcmd.split(',')] \
			if isinstance(hcmd, str) else hcmd

		self._installHelpCommand()
		return self

	def _setTheme(self, theme):
		"""
		Set the theme
		@params:
			`theme`: The theme
		"""
		self._theme = theme
		return self

	def _setPrefix(self, prefix):
		self._prefix = prefix
		return self

	def __getattr__(self, name):
		"""
		Get the value of the attribute
		@params:
			`name` : The name of the attribute
		@returns:
			The value of the attribute
		"""
		if name.startswith('__') or name.startswith('_' + self.__class__.__name__):
			return getattr(super(Commands, self), name)
		if name in ('_desc', '_hcmd'):
			return self._props[name]
		if name in ('_cmds', '_assembler', '_helpx', '_prefix', '_inherit'):
			return self._props[name[1:]]
		if name not in self._cmds:
			self._cmds[name] = Params(name, self._assembler.theme)
			self._cmds[name]._prefix = self._prefix
		return self._cmds[name]

	def __setattr__(self, name, value):
		"""
		Set the value of the attribute
		@params:
			`name` : The name of the attribute
			`value`: The value of the attribute
		"""
		if name.startswith('__') or name.startswith('_' + self.__class__.__name__):
			super(Commands, self).__setattr__(name, value)
		elif name == '_theme':
			self._assembler = HelpAssembler(None, value)
		elif name == '_hcmd':
			self._setHcmd(value)
		elif name == '_desc':
			self._props['_desc'] = value.splitlines() if isinstance(value, str) else value
		elif name == '_prefix':
			self._props['prefix'] = value
			for cmd in self._cmds.values():
				cmd._prefix = value
		elif name in ('_cmds', '_assembler', '_helpx', '_inherit'):
			self._props[name[1:]] = value
		elif isinstance(value, Params): # alias
			self._cmds[name] = value
			if name != value._prog.split()[-1]:
				value._prog += '|' + name
				value._assembler = HelpAssembler(value._prog, value._assembler.theme)
		else:
			if name not in self._cmds:
				self._cmds[name] = Params(name, self._assembler.theme)
				self._cmds[name]._prefix = self._prefix
			self._cmds[name]._desc = value

	__getitem__ = __getattr__
	__setitem__ = __setattr__

	def _inheritGlobalOptions(self):
		if not self._inherit:
			return

		globalopts = self._cmds[CMD_GLOBAL_OPTPROXY]
		for name, param in globalopts._params.items():
			if name in globalopts._hopts:
				continue
			for cmd, cmdparams in self._cmds.items():
				if cmd == CMD_GLOBAL_OPTPROXY or cmd in self._hcmd:
					continue
				if self._cmds[CMD_GLOBAL_OPTPROXY]._prefix != cmdparams._prefix:
					raise ValueError(
						'Cannot inheirt global options (%s) with inconsistent prefix (%s).' % (
							self._cmds[CMD_GLOBAL_OPTPROXY]._prefix, cmdparams._prefix))

				if name in cmdparams._params and cmdparams[name] is not param:
					raise ParamNameError(
						('Cannot have option %r defined for both global and command %r\n' +
						 'if you let command inherit global options (_inherit = True).') % (
							name, cmd))
				cmdparams[name] = param

	def _parse(self, args = None, arbi = False, dict_wrapper = dict):
		"""
		Parse the arguments.
		@params:
			`args`: The arguments (list). `sys.argv[1:]` will be used if it is `None`.
			`arbi`: Whether do an arbitrary parse.
				If True, options do not need to be defined. Default: `False`
		@returns:
			A `tuple` with first element the subcommand and second the parameters being parsed.
		"""
		# check if inherit is True, then we should also attach global options to commands
		self._inheritGlobalOptions()
		if arbi:
			for hcmd in self._hcmd:
				self._cmds[hcmd][OPT_POSITIONAL_NAME].callback = None

		args = sys.argv[1:] if args is None else args
		# the commands have to be defined even for arbitrary mode
		try:
			if not args:
				raise CommandsParseError('__help__')
			# get which command is hit
			cmdidx  = None
			if arbi:
				# arbitrary mode does not have global options
				cmdidx = 0
				if args[cmdidx] not in self._cmds:
					self._cmds[args[cmdidx]] = Params(args[cmdidx], self._assembler.theme)
					self._cmds[args[cmdidx]]._prefix = self._prefix
			else:
				for i, arg in enumerate(args):
					if arg != CMD_GLOBAL_OPTPROXY and arg in self._cmds:
						cmdidx = i
						break
				else:
					raise CommandsParseError('No command given.')

			command      = args[cmdidx]
			global_args  = args[:cmdidx]
			command_args = args[(cmdidx+1):]

			if (self._inherit and command not in self._hcmd):
				command_opts = self._cmds[command]._parse(
					global_args + command_args, arbi, dict_wrapper)
				global_opts = self._cmds[CMD_GLOBAL_OPTPROXY]._dict(wrapper = dict_wrapper)
			else:
				try:
					global_opts = self._cmds[CMD_GLOBAL_OPTPROXY]._parse(
						global_args, arbi, dict_wrapper, raise_exc = True)
				except ParamsParseError as exc:
					raise CommandsParseError(str(exc))
				command_opts = self._cmds[command]._parse(
					command_args, arbi, dict_wrapper)

			return command, command_opts, global_opts

		except CommandsParseError as exc:
			exc = str(exc)
			if exc == '__help__':
				exc = ''
			self._help(error = exc, print_and_exit = True)

	def _help(self, error = '', print_and_exit = False):
		"""
		Construct the help page
		@params:
			`error`: the error message
			`print_and_exit`: print the help page and exit instead of return the help information
		@returns:
			The help information if `print_and_exit` is `False`
		"""
		helps = Helps()

		if self._desc:
			helps.add('DESCRIPTION', self._desc)

		helps.add('USAGE', '{prog} <command> [OPTIONS]' if self._inherit \
			else '{prog} [GLOBAL OPTIONS] <command> [COMMAND OPTIONS]')

		global_opt_items = self._cmds[CMD_GLOBAL_OPTPROXY]._helpitems
		helps.add('GLOBAL ' + REQUIRED_OPT_TITLE, global_opt_items[REQUIRED_OPT_TITLE])
		helps.add('GLOBAL ' + OPTIONAL_OPT_TITLE, global_opt_items[OPTIONAL_OPT_TITLE])

		helps.add('AVAILABLE COMMANDS', HelpOptions(prefix = ''))

		revcmds = OrderedDict()
		for name, command in self._cmds.items():
			if name == CMD_GLOBAL_OPTPROXY:
				continue
			revcmds.setdefault(command, []).append(name)

		for command, names in revcmds.items():
			if self._hcmd[0] in names:
				continue
			helps['AVAILABLE COMMANDS'].add(command, names)

		command_section = helps['AVAILABLE COMMANDS']
		command_section.addCommand(self._cmds[self._hcmd[0]], self._hcmd)
		command_help_index = command_section.query(self._hcmd[0])
		command_help = command_section[command_help_index]
		command_section[command_help_index] = (
			command_help[0],
			'[COMMAND]',
			command_help[2])

		if callable(self._helpx):
			self._helpx(helps)

		ret = []
		if error:
			if isinstance(error, str):
				error = error.splitlines()
			ret = [self._assembler.error(err.strip()) for err in error]

		ret.extend(self._assembler.assemble(helps))

		if print_and_exit:
			sys.stderr.write('\n'.join(ret))
			sys.exit(1)
		else:
			return '\n'.join(ret)

	def _complete(self, shell, auto = False, inherit = True,
		withtype = False, alias = True, showonly = True):
		from completions import Completions
		completions = Completions(inherit = inherit,
								  desc = self._desc and self._desc[0] or '')
		revcmds = OrderedDict()
		for key, val in self._cmds.items():
			if key == CMD_GLOBAL_OPTPROXY:
				continue
			revcmds.setdefault(val, []).append(key)

		if CMD_GLOBAL_OPTPROXY in self._cmds:
			self._cmds[CMD_GLOBAL_OPTPROXY]._addToCompletions(
				completions, withtype, alias, showonly)

		helpoptions = {
			cmdname: (command._desc and command._desc[0] or '')
			for cmdname, command in self._cmds.items()
			if cmdname not in self._hcmd and cmdname != CMD_GLOBAL_OPTPROXY
		}
		for command, names in revcmds.items():
			if not alias:
				names = [list(sorted(names, key = len))[-1]]
			compdesc = command._desc and command._desc[0] or ''
			for name in names:
				if name in self._hcmd:
					completions.addCommand(name, compdesc, helpoptions)
				else:
					completions.addCommand(name, compdesc)
					command._addToCompletions(
						completions.command(name), withtype, alias, showonly)
		return completions.generate(shell, auto)

# pylint: disable=invalid-name
params   = Params()
commands = Commands()<|MERGE_RESOLUTION|>--- conflicted
+++ resolved
@@ -2,11 +2,7 @@
 parameters module for PyPPL
 """
 
-<<<<<<< HEAD
 __version__ = "0.2.4"
-=======
-__version__ = "0.2.3"
->>>>>>> 66428af9
 
 import sys
 import re
@@ -189,13 +185,9 @@
 	# '  1. hello world' =>
 	# '  1. hello \'
 	# '     world'
-<<<<<<< HEAD
 	match = re.match(r'\s*(?:[-*#]|\w{1,2}\.)?\s+', text)
 	prefix = ' ' * len(match.group(0)) if match else ''
-=======
-	m = re.match(r'\s*(?:[-*#]|\w{1,2}\.)?\s+', text)
-	prefix = ' ' * len(m.group(0)) if m else ''
->>>>>>> 66428af9
+
 	kwargs['subsequent_indent'] = prefix + kwargs.get('subsequent_indent', '')
 	wraps = textwrap.wrap(text, width, **kwargs)
 	return [line + ' \\' if i < len(wraps) - 1 else line
